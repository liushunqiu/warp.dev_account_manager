--- conflicted
+++ resolved
@@ -8,41 +8,27 @@
 import time
 import subprocess
 import os
-<<<<<<< HEAD
-try:
-    import winreg  # Windows-only
-except Exception:
-    winreg = None
-=======
->>>>>>> e48166b4
 import psutil
 import urllib3
 from pathlib import Path
-from datetime import datetime, timezone
 from languages import get_language_manager, _
 from warp_bridge_server import WarpBridgeServer
-<<<<<<< HEAD
-try:
-    from windows_bridge_config import WindowsBridgeConfig  # Windows-only
-except Exception:
-    WindowsBridgeConfig = None
-import platform
 IS_WINDOWS = sys.platform == "win32"
-=======
+IS_MACOS = sys.platform == "darwin"
+IS_LINUX = not IS_WINDOWS and not IS_MACOS
 
 # Platform-specific imports
-if sys.platform == "win32":
+if IS_WINDOWS:
     import winreg
-    from windows_bridge_config import WindowsBridgeConfig
-elif sys.platform == "darwin":
+    from windows_bridge_config import BridgeConfig
+elif IS_MACOS:
     # macOS - no winreg needed
     winreg = None
-    from macos_bridge_config import MacOSBridgeConfig as WindowsBridgeConfig
+    from macos_bridge_config import MacOSBridgeConfig as BridgeConfig
 else:
     # Linux or other platforms
     winreg = None
-    WindowsBridgeConfig = None
->>>>>>> e48166b4
+    BridgeConfig = None
 
 # SSL uyarılarını gizle (mitmproxy kullanırken)
 urllib3.disable_warnings(urllib3.exceptions.InsecureRequestWarning)
@@ -57,14 +43,14 @@
 def get_os_info():
     """Get operating system information for API headers"""
     import platform
-    
-    if sys.platform == "win32":
+
+    if IS_WINDOWS:
         return {
             'category': 'Windows',
-            'name': 'Windows', 
+            'name': 'Windows',
             'version': f'{platform.release()} ({platform.version()})'
         }
-    elif sys.platform == "darwin":
+    elif IS_MACOS:
         return {
             'category': 'Darwin',
             'name': 'macOS',
@@ -357,30 +343,21 @@
 
     @staticmethod
     def set_proxy(proxy_server):
-<<<<<<< HEAD
-        """Windows proxy ayarını etkinleştir"""
-        if not IS_WINDOWS or winreg is None:
-            # On non-Windows, do nothing and report success (handled by env/proxy settings)
-            return True
-=======
         """Enable proxy settings"""
-        if sys.platform == "win32":
+        if IS_WINDOWS:
             return ProxyManager._set_proxy_windows(proxy_server)
-        elif sys.platform == "darwin":
+        elif IS_MACOS:
             return ProxyManager._set_proxy_macos(proxy_server)
         else:
-            # Linux - could be implemented later
-            print("Proxy configuration not supported on this platform")
-            return False
+            return True
 
     @staticmethod
     def _set_proxy_windows(proxy_server):
         """Windows proxy configuration using registry"""
->>>>>>> e48166b4
         try:
             if winreg is None:
                 return False
-                
+
             # Registry key opening
             key = winreg.OpenKey(winreg.HKEY_CURRENT_USER,
                                r"Software\Microsoft\Windows\CurrentVersion\Internet Settings",
@@ -410,41 +387,41 @@
         """macOS proxy configuration using networksetup with PAC file approach"""
         try:
             host, port = proxy_server.split(":")
-            
+
             # Create PAC file for selective proxy - only Warp domains
             pac_content = f"""function FindProxyForURL(url, host) {{
     // Redirect only Warp-related domains through proxy
-    if (shExpMatch(host, "*.warp.dev") || 
+    if (shExpMatch(host, "*.warp.dev") ||
         shExpMatch(host, "*warp.dev") ||
         shExpMatch(host, "*.dataplane.rudderstack.com") ||
         shExpMatch(host, "*dataplane.rudderstack.com")) {{
         return "PROXY {host}:{port}";
     }}
-    
+
     // All other traffic goes direct (preserving internet access)
     return "DIRECT";
 }}"""
-            
+
             # Write PAC file
             import tempfile
             import os
             pac_dir = os.path.expanduser("~/.warp_proxy")
             os.makedirs(pac_dir, exist_ok=True)
             pac_file = os.path.join(pac_dir, "warp_proxy.pac")
-            
+
             with open(pac_file, 'w') as f:
                 f.write(pac_content)
-            
+
             print(f"PAC file created: {pac_file}")
-            
+
             # Get active network service
-            result = subprocess.run(["networksetup", "-listnetworkserviceorder"], 
+            result = subprocess.run(["networksetup", "-listnetworkserviceorder"],
                                   capture_output=True, text=True, timeout=10)
-            
+
             if result.returncode != 0:
                 print("Failed to get network services")
                 return False
-            
+
             # Find the first active service (usually Wi-Fi or Ethernet)
             services = []
             for line in result.stdout.split('\n'):
@@ -452,23 +429,23 @@
                     service_name = line.split(') ')[1] if ') ' in line else None
                     if service_name and service_name not in ['Bluetooth PAN', 'Thunderbolt Bridge']:
                         services.append(service_name)
-            
+
             if not services:
                 print("No suitable network service found")
                 return False
-            
+
             primary_service = services[0]
             print(f"Configuring PAC proxy for service: {primary_service}")
-            
+
             # Set Auto Proxy Configuration (PAC)
             pac_url = f"file://{pac_file}"
-            result1 = subprocess.run(["networksetup", "-setautoproxyurl", primary_service, pac_url], 
+            result1 = subprocess.run(["networksetup", "-setautoproxyurl", primary_service, pac_url],
                                    capture_output=True, text=True, timeout=10)
-            
+
             # Enable auto proxy
-            result2 = subprocess.run(["networksetup", "-setautoproxystate", primary_service, "on"], 
+            result2 = subprocess.run(["networksetup", "-setautoproxystate", primary_service, "on"],
                                    capture_output=True, text=True, timeout=10)
-            
+
             if result1.returncode == 0 and result2.returncode == 0:
                 print(f"PAC proxy configured successfully: {proxy_server}")
                 print("✅ Internet access preserved - only Warp traffic goes through proxy")
@@ -478,27 +455,27 @@
                 # Fallback to manual proxy if PAC fails
                 print("Falling back to manual proxy configuration...")
                 return ProxyManager._set_proxy_macos_manual(proxy_server)
-                
+
         except Exception as e:
             print(f"macOS PAC proxy setup error: {e}")
             # Fallback to manual proxy
             print("Falling back to manual proxy configuration...")
             return ProxyManager._set_proxy_macos_manual(proxy_server)
-    
+
     @staticmethod
     def _set_proxy_macos_manual(proxy_server):
         """macOS manual proxy configuration (fallback method)"""
         try:
             host, port = proxy_server.split(":")
-            
+
             # Get active network service
-            result = subprocess.run(["networksetup", "-listnetworkserviceorder"], 
+            result = subprocess.run(["networksetup", "-listnetworkserviceorder"],
                                   capture_output=True, text=True, timeout=10)
-            
+
             if result.returncode != 0:
                 print("Failed to get network services")
                 return False
-            
+
             # Find the first active service (usually Wi-Fi or Ethernet)
             services = []
             for line in result.stdout.split('\n'):
@@ -506,22 +483,22 @@
                     service_name = line.split(') ')[1] if ') ' in line else None
                     if service_name and service_name not in ['Bluetooth PAN', 'Thunderbolt Bridge']:
                         services.append(service_name)
-            
+
             if not services:
                 print("No suitable network service found")
                 return False
-            
+
             primary_service = services[0]
             print(f"Configuring manual proxy for service: {primary_service}")
-            
+
             # Set HTTP proxy
-            result1 = subprocess.run(["networksetup", "-setwebproxy", primary_service, host, port], 
+            result1 = subprocess.run(["networksetup", "-setwebproxy", primary_service, host, port],
                                    capture_output=True, text=True, timeout=10)
-            
+
             # Set HTTPS proxy
-            result2 = subprocess.run(["networksetup", "-setsecurewebproxy", primary_service, host, port], 
+            result2 = subprocess.run(["networksetup", "-setsecurewebproxy", primary_service, host, port],
                                    capture_output=True, text=True, timeout=10)
-            
+
             if result1.returncode == 0 and result2.returncode == 0:
                 print(f"Manual proxy configured successfully: {proxy_server}")
                 print("⚠️ All HTTP/HTTPS traffic will go through proxy")
@@ -529,36 +506,28 @@
             else:
                 print(f"Manual proxy configuration failed. HTTP: {result1.stderr}, HTTPS: {result2.stderr}")
                 return False
-                
+
         except Exception as e:
             print(f"macOS manual proxy setup error: {e}")
             return False
 
     @staticmethod
     def disable_proxy():
-<<<<<<< HEAD
-        """Windows proxy ayarını devre dışı bırak"""
-        if not IS_WINDOWS or winreg is None:
-            return True
-=======
         """Disable proxy settings"""
-        if sys.platform == "win32":
+        if IS_WINDOWS:
             return ProxyManager._disable_proxy_windows()
-        elif sys.platform == "darwin":
+        elif IS_MACOS:
             return ProxyManager._disable_proxy_macos()
         else:
-            # Linux - could be implemented later
-            print("Proxy configuration not supported on this platform")
-            return False
+            return True
 
     @staticmethod
     def _disable_proxy_windows():
         """Disable Windows proxy settings"""
->>>>>>> e48166b4
         try:
             if winreg is None:
                 return False
-                
+
             # Open registry key
             key = winreg.OpenKey(winreg.HKEY_CURRENT_USER,
                                r"Software\Microsoft\Windows\CurrentVersion\Internet Settings",
@@ -578,13 +547,13 @@
         """Disable macOS proxy settings (both PAC and manual)"""
         try:
             # Get active network service
-            result = subprocess.run(["networksetup", "-listnetworkserviceorder"], 
+            result = subprocess.run(["networksetup", "-listnetworkserviceorder"],
                                   capture_output=True, text=True, timeout=10)
-            
+
             if result.returncode != 0:
                 print("Failed to get network services")
                 return False
-            
+
             # Find the first active service
             services = []
             for line in result.stdout.split('\n'):
@@ -592,43 +561,43 @@
                     service_name = line.split(') ')[1] if ') ' in line else None
                     if service_name and service_name not in ['Bluetooth PAN', 'Thunderbolt Bridge']:
                         services.append(service_name)
-            
+
             if not services:
                 print("No suitable network service found")
                 return False
-            
+
             primary_service = services[0]
             print(f"Disabling proxy for service: {primary_service}")
-            
+
             success_count = 0
-            
+
             # Disable Auto Proxy (PAC)
-            result1 = subprocess.run(["networksetup", "-setautoproxystate", primary_service, "off"], 
+            result1 = subprocess.run(["networksetup", "-setautoproxystate", primary_service, "off"],
                                    capture_output=True, text=True, timeout=10)
             if result1.returncode == 0:
                 success_count += 1
                 print("✅ Auto Proxy (PAC) disabled")
             else:
                 print(f"⚠️ Auto Proxy disable failed: {result1.stderr}")
-            
+
             # Disable HTTP proxy
-            result2 = subprocess.run(["networksetup", "-setwebproxystate", primary_service, "off"], 
+            result2 = subprocess.run(["networksetup", "-setwebproxystate", primary_service, "off"],
                                    capture_output=True, text=True, timeout=10)
             if result2.returncode == 0:
                 success_count += 1
                 print("✅ HTTP Proxy disabled")
             else:
                 print(f"⚠️ HTTP Proxy disable failed: {result2.stderr}")
-            
+
             # Disable HTTPS proxy
-            result3 = subprocess.run(["networksetup", "-setsecurewebproxystate", primary_service, "off"], 
+            result3 = subprocess.run(["networksetup", "-setsecurewebproxystate", primary_service, "off"],
                                    capture_output=True, text=True, timeout=10)
             if result3.returncode == 0:
                 success_count += 1
                 print("✅ HTTPS Proxy disabled")
             else:
                 print(f"⚠️ HTTPS Proxy disable failed: {result3.stderr}")
-            
+
             # Clean up PAC file
             try:
                 import os
@@ -638,7 +607,7 @@
                     print("✅ PAC file cleaned up")
             except Exception as e:
                 print(f"⚠️ PAC file cleanup failed: {e}")
-            
+
             # Consider success if at least one proxy type was disabled
             if success_count > 0:
                 print("Proxy disabled successfully")
@@ -646,22 +615,17 @@
             else:
                 print("Failed to disable any proxy settings")
                 return False
-                
+
         except Exception as e:
             print(f"macOS proxy disable error: {e}")
             return False
 
     @staticmethod
     def is_proxy_enabled():
-<<<<<<< HEAD
-        """Proxy'nin etkin olup olmadığını kontrol et"""
-        if not IS_WINDOWS or winreg is None:
-            return False
-=======
         """Check if proxy is enabled"""
-        if sys.platform == "win32":
+        if IS_WINDOWS:
             return ProxyManager._is_proxy_enabled_windows()
-        elif sys.platform == "darwin":
+        elif IS_MACOS:
             return ProxyManager._is_proxy_enabled_macos()
         else:
             return False
@@ -669,11 +633,10 @@
     @staticmethod
     def _is_proxy_enabled_windows():
         """Check if proxy is enabled on Windows"""
->>>>>>> e48166b4
         try:
             if winreg is None:
                 return False
-                
+
             key = winreg.OpenKey(winreg.HKEY_CURRENT_USER,
                                r"Software\Microsoft\Windows\CurrentVersion\Internet Settings",
                                0, winreg.KEY_READ)
@@ -690,12 +653,12 @@
         """Check if proxy is enabled on macOS (PAC or manual)"""
         try:
             # Get active network service
-            result = subprocess.run(["networksetup", "-listnetworkserviceorder"], 
+            result = subprocess.run(["networksetup", "-listnetworkserviceorder"],
                                   capture_output=True, text=True, timeout=10)
-            
+
             if result.returncode != 0:
                 return False
-            
+
             # Find the first active service
             services = []
             for line in result.stdout.split('\n'):
@@ -703,32 +666,32 @@
                     service_name = line.split(') ')[1] if ') ' in line else None
                     if service_name and service_name not in ['Bluetooth PAN', 'Thunderbolt Bridge']:
                         services.append(service_name)
-            
+
             if not services:
                 return False
-            
+
             primary_service = services[0]
-            
+
             # Check Auto Proxy (PAC) state
-            result1 = subprocess.run(["networksetup", "-getautoproxyurl", primary_service], 
+            result1 = subprocess.run(["networksetup", "-getautoproxyurl", primary_service],
                                   capture_output=True, text=True, timeout=10)
-            
+
             if result1.returncode == 0:
                 if "Enabled: Yes" in result1.stdout:
                     print("PAC proxy is enabled")
                     return True
-            
+
             # Check HTTP proxy state
-            result2 = subprocess.run(["networksetup", "-getwebproxy", primary_service], 
+            result2 = subprocess.run(["networksetup", "-getwebproxy", primary_service],
                                   capture_output=True, text=True, timeout=10)
-            
+
             if result2.returncode == 0:
                 if "Enabled: Yes" in result2.stdout:
                     print("HTTP proxy is enabled")
                     return True
-            
-            return False
-                
+
+            return False
+
         except Exception as e:
             print(f"macOS proxy check error: {e}")
             return False
@@ -756,65 +719,65 @@
 
     def verify_certificate_trust_macos(self):
         """Verify if certificate is properly trusted on macOS"""
-        if sys.platform != "darwin":
+        if IS_WINDOWS or IS_LINUX:
             return True
-            
+
         try:
             cert_path = self.get_certificate_path()
             if not self.check_certificate_exists():
                 return False
-                
+
             # Check if certificate is in keychain and trusted
             cmd = ["security", "verify-cert", "-c", cert_path]
             result = subprocess.run(cmd, capture_output=True, text=True)
-            
+
             if result.returncode == 0:
                 print("✅ Certificate is properly trusted")
                 return True
             else:
                 print(f"⚠️ Certificate trust verification failed: {result.stderr}")
                 return False
-                
+
         except Exception as e:
             print(f"Certificate verification error: {e}")
             return False
 
     def fix_certificate_trust_macos(self):
         """Attempt to fix certificate trust issues on macOS"""
-        if sys.platform != "darwin":
+        if IS_WINDOWS or IS_LINUX:
             return True
-            
+
         try:
             cert_path = self.get_certificate_path()
             if not self.check_certificate_exists():
                 print("❌ Certificate file not found")
                 return False
-            
+
             print("🔧 Attempting to fix certificate trust...")
-            
+
             # Method 1: Remove and re-add with explicit trust
             print("Step 1: Removing existing certificate...")
             cmd_remove = ["security", "delete-certificate", "-c", "mitmproxy"]
             subprocess.run(cmd_remove, capture_output=True, text=True)
-            
+
             # Method 2: Add with full trust settings
             print("Step 2: Adding certificate with full trust...")
             user_keychain = os.path.expanduser("~/Library/Keychains/login.keychain-db")
-            
+
             # Import certificate
             cmd_import = ["security", "import", cert_path, "-k", user_keychain, "-A"]
             result_import = subprocess.run(cmd_import, capture_output=True, text=True)
-            
+
             if result_import.returncode == 0:
                 # Set trust policy explicitly for SSL
                 cmd_trust = [
-                    "security", "add-trusted-cert", 
+                    "security", "add-trusted-cert",
                     "-d", "-r", "trustRoot",
                     "-k", user_keychain,
                     cert_path
                 ]
                 result_trust = subprocess.run(cmd_trust, capture_output=True, text=True)
-                
+
                 if result_trust.returncode == 0:
                     print("✅ Certificate trust fixed successfully")
                     return True
@@ -822,9 +785,9 @@
                     print(f"❌ Trust setting failed: {result_trust.stderr}")
             else:
                 print(f"❌ Certificate import failed: {result_import.stderr}")
-            
-            return False
-            
+
+            return False
+
         except Exception as e:
             print(f"Certificate trust fix error: {e}")
             return False
@@ -841,72 +804,56 @@
 
             print(_('cert_installing'))
 
-<<<<<<< HEAD
             if IS_WINDOWS:
                 # certutil komutu ile sertifikayı root store'a ekle
                 cmd = ["certutil", "-addstore", "root", cert_path]
                 result = subprocess.run(cmd, capture_output=True, text=True, shell=True)
-=======
-            # Cross-platform certificate installation
-            if sys.platform == "win32":
-                # Windows: Use certutil
-                cmd = ["certutil", "-addstore", "root", cert_path]
-                result = subprocess.run(cmd, capture_output=True, text=True, shell=True)
-                
->>>>>>> e48166b4
                 if result.returncode == 0:
                     print(_('cert_installed_success'))
                     return True
                 else:
                     print(_('cert_install_error').format(result.stderr))
                     return False
-<<<<<<< HEAD
-            else:
-                # Linux: kullanıcıya manuel adımları göster (system-wide CA store değişkenlik gösterir)
-                print("Linux: Please trust mitmproxy certificate manually, e.g. for Firefox/Chrome profile.")
-                print(f"Certificate path: {cert_path}")
-                return True
-=======
-                    
-            elif sys.platform == "darwin":
+
+            elif IS_MACOS:
                 # macOS: Use security command with multiple strategies
-                
+
                 # Strategy 1: Try to add to system keychain with trust settings
                 print("Attempting to install certificate to system keychain...")
                 cmd_system = [
-                    "security", "add-trusted-cert", 
+                    "security", "add-trusted-cert",
                     "-d",  # Add to admin cert store
-                    "-r", "trustRoot",  # Set trust policy 
+                    "-r", "trustRoot",  # Set trust policy
                     "-k", "/Library/Keychains/System.keychain",
                     cert_path
                 ]
                 result_system = subprocess.run(cmd_system, capture_output=True, text=True)
-                
+
                 if result_system.returncode == 0:
                     print(_('cert_installed_success'))
                     return True
                 else:
                     print(f"System keychain failed: {result_system.stderr}")
-                
+
                 # Strategy 2: Add to login keychain with explicit trust
                 print("Attempting to install certificate to login keychain...")
                 user_keychain = os.path.expanduser("~/Library/Keychains/login.keychain-db")
-                
+
                 # First add the certificate
                 cmd_add = ["security", "add-cert", "-k", user_keychain, cert_path]
                 result_add = subprocess.run(cmd_add, capture_output=True, text=True)
-                
+
                 if result_add.returncode == 0:
                     # Then set trust policy explicitly
                     cmd_trust = [
                         "security", "add-trusted-cert",
-                        "-d",  # Add to admin cert store 
+                        "-d",  # Add to admin cert store
                         "-r", "trustRoot",  # Trust for SSL
                         "-k", user_keychain,
                         cert_path
                     ]
                     result_trust = subprocess.run(cmd_trust, capture_output=True, text=True)
-                    
+
                     if result_trust.returncode == 0:
                         print(_('cert_installed_success'))
                         print("✅ Certificate installed and trusted in login keychain")
@@ -915,16 +862,15 @@
                         print(f"Trust setting failed: {result_trust.stderr}")
                 else:
                     print(f"Certificate add failed: {result_add.stderr}")
-                
+
                 # Strategy 3: Manual approach with user guidance
                 print("Automatic installation failed. Manual installation required.")
                 self._show_manual_certificate_instructions(cert_path)
                 return False
             else:
-                # Linux or other platforms
-                print("Certificate installation not supported on this platform")
-                return False
->>>>>>> e48166b4
+                print("Linux: Please trust mitmproxy certificate manually, e.g. for Firefox/Chrome profile.")
+                print(f"Certificate path: {cert_path}")
+                return True
 
         except Exception as e:
             print(_('cert_install_error').format(str(e)))
@@ -982,20 +928,10 @@
                     if parent_window:
                         parent_window.status_bar.showMessage(_('cert_creating'), 0)
 
-<<<<<<< HEAD
                     popen_kwargs = {"stdout": subprocess.PIPE, "stderr": subprocess.PIPE}
                     if IS_WINDOWS and hasattr(subprocess, "CREATE_NO_WINDOW"):
                         popen_kwargs["creationflags"] = subprocess.CREATE_NO_WINDOW
                     temp_process = subprocess.Popen(temp_cmd, **popen_kwargs)
-=======
-                    # Platform-specific process creation
-                    if sys.platform == "win32":
-                        temp_process = subprocess.Popen(temp_cmd, stdout=subprocess.PIPE,
-                                                      stderr=subprocess.PIPE, creationflags=subprocess.CREATE_NO_WINDOW)
-                    else:
-                        temp_process = subprocess.Popen(temp_cmd, stdout=subprocess.PIPE,
-                                                      stderr=subprocess.PIPE)
->>>>>>> e48166b4
 
                     # 5 saniye bekle ve süreci sonlandır
                     time.sleep(5)
@@ -1024,7 +960,7 @@
                     # Sertifika başarıyla kurulduysa onayı kaydet
                     parent_window.account_manager.set_certificate_approved(True)
                     parent_window.status_bar.showMessage(_('cert_installed_success'), 3000)
-                    
+
                     # macOS'ta ek olarak sertifika güvenini kontrol et
                     if sys.platform == "darwin":
                         if not self.cert_manager.verify_certificate_trust_macos():
@@ -1053,7 +989,7 @@
             print(f"Mitmproxy komutu: {' '.join(cmd)}")
 
             # Start process - platform-specific console handling
-            if sys.platform == "win32":
+            if IS_WINDOWS:
                 cmd_str = ' '.join(f'"{arg}"' if ' ' in arg else arg for arg in cmd)
 
                 if self.debug_mode:
@@ -1094,19 +1030,19 @@
                     print("Normal mode - Mitmproxy will run in background")
                     # Run in background but capture errors for diagnosis
                     self.process = subprocess.Popen(cmd, stdout=subprocess.PIPE, stderr=subprocess.PIPE, text=True)
-                    
+
                 # Wait a bit and check if process is still running
                 time.sleep(2)
-                
+
                 if self.process.poll() is None:
                     print(f"Mitmproxy started successfully (PID: {self.process.pid})")
-                    
+
                     # On macOS, proactively check for TLS issues if in debug mode
                     if sys.platform == "darwin" and self.debug_mode:
                         print("\n🔍 Running TLS diagnosis (macOS debug mode)...")
                         time.sleep(1)  # Give mitmproxy time to start
                         self.diagnose_tls_issues()
-                    
+
                     return True
                 else:
                     # Process terminated, get error output
@@ -1118,7 +1054,7 @@
                             print(f"STDERR: {stderr.strip()}")
                         if stdout:
                             print(f"STDOUT: {stdout.strip()}")
-                        
+
                         # Common solutions based on error patterns
                         self._suggest_mitmproxy_solutions(stderr, stdout)
                     except subprocess.TimeoutExpired:
@@ -1132,60 +1068,60 @@
     def _suggest_mitmproxy_solutions(self, stderr, stdout):
         """Suggest solutions based on mitmproxy error output"""
         print("\n🛠️ Possible Solutions:")
-        
+
         error_text = (stderr or '') + (stdout or '')
         error_lower = error_text.lower()
-        
+
         # Check for common issues
         if 'permission denied' in error_lower or 'operation not permitted' in error_lower:
             print("🔒 Permission Issue:")
             print("   Try running with appropriate permissions")
             print("   Or change to a different port: proxy_manager.port = 8081")
-            
+
         elif 'address already in use' in error_lower or 'port' in error_lower:
             print("🚫 Port Conflict:")
             print("   Another process is using port 8080")
             print("   Kill existing process or use different port")
             print(f"   Check with: lsof -i :8080")
-            
+
         elif 'no module named' in error_lower or 'modulenotfounderror' in error_lower:
             print("📦 Missing Dependencies:")
             print("   Install required packages:")
             print("   pip3 install mitmproxy")
-            
+
         elif 'command not found' in error_lower or 'no such file' in error_lower:
             print("❌ Mitmproxy Not Found:")
             print("   Install mitmproxy:")
             print("   pip3 install mitmproxy")
             print("   Or: brew install mitmproxy")
-            
+
         elif 'certificate' in error_lower or 'ssl' in error_lower or 'tls' in error_lower:
             print("🔒 Certificate Issue:")
             print("   Run certificate diagnosis:")
             print("   proxy_manager.diagnose_tls_issues()")
-            
+
         elif 'script' in error_lower and 'warp_proxy_script' in error_lower:
             print("📜 Script Issue:")
             print("   Check if warp_proxy_script.py exists")
             print("   Verify script has no syntax errors")
-            
+
         else:
             print("🔄 General Troubleshooting:")
             print("1. Check if mitmproxy is installed: mitmdump --version")
             print("2. Try running manually: mitmdump -p 8080")
             print("3. Check system requirements and dependencies")
             print("4. Verify warp_proxy_script.py exists and is valid")
-            
+
         print("\n📞 For more help, check mitmproxy documentation")
 
     def check_mitmproxy_installation(self):
         """Check if mitmproxy is properly installed"""
         print("\n🔍 MITMPROXY INSTALLATION CHECK")
         print("="*50)
-        
+
         # Check if mitmdump command exists
         try:
-            result = subprocess.run(['mitmdump', '--version'], 
+            result = subprocess.run(['mitmdump', '--version'],
                                   capture_output=True, text=True, timeout=10)
             if result.returncode == 0:
                 print(f"✅ Mitmproxy installed: {result.stdout.strip()}")
@@ -1201,21 +1137,21 @@
         except subprocess.TimeoutExpired:
             print("❌ Mitmproxy version check timed out")
             return False
-            
+
         # Check if warp_proxy_script.py exists
         if os.path.exists(self.script_path):
             print(f"✅ Proxy script found: {self.script_path}")
         else:
             print(f"❌ Proxy script missing: {self.script_path}")
             return False
-            
+
         # Check port availability
         if not self.is_port_open("127.0.0.1", self.port):
             print(f"✅ Port {self.port} is available")
         else:
             print(f"⚠️ Port {self.port} is already in use")
             print("   Kill the process using this port or choose a different port")
-            
+
         return True
 
     def stop(self):
@@ -1267,25 +1203,25 @@
     def diagnose_tls_issues(self):
         """Diagnose TLS handshake issues and suggest solutions"""
         print("\n" + "🔍" + " TLS HANDSHAKE DIAGNOSIS" + "\n" + "="*50)
-        
+
         # Check certificate existence
         if not self.cert_manager.check_certificate_exists():
             print("❌ Certificate not found")
             print("📝 Solution: Restart mitmproxy to generate certificate")
             return False
-        
+
         print("✅ Certificate file exists")
-        
-        if sys.platform == "darwin":
+
+        if IS_MACOS:
             # macOS specific checks
             print("\n🍎 macOS Certificate Trust Check:")
-            
+
             if self.cert_manager.verify_certificate_trust_macos():
                 print("✅ Certificate is trusted by system")
             else:
                 print("❌ Certificate is NOT trusted by system")
                 print("\n🛠️ Attempting automatic fix...")
-                
+
                 if self.cert_manager.fix_certificate_trust_macos():
                     print("✅ Automatic fix successful!")
                 else:
@@ -1293,13 +1229,13 @@
                     print("\n📝 Manual Fix Required:")
                     self.cert_manager._show_manual_certificate_instructions(self.cert_manager.get_certificate_path())
                     return False
-        
+
         # Additional checks
         print("\n🌐 Browser Recommendations:")
         print("1. Chrome: Restart browser after certificate installation")
         print("2. Safari: May require manual certificate approval in Keychain Access")
         print("3. Firefox: Uses its own certificate store - may need separate installation")
-        
+
         return True
 
     def is_port_open(self, host, port):
@@ -1447,20 +1383,11 @@
             import os
             cert_dir = os.path.dirname(self.cert_path)
             if os.path.exists(cert_dir):
-<<<<<<< HEAD
                 if IS_WINDOWS:
                     subprocess.Popen(['explorer', cert_dir])
-                elif sys.platform == 'darwin':
+                elif IS_MACOS:
                     subprocess.Popen(['open', cert_dir])
                 else:
-=======
-                if sys.platform == "win32":
-                    subprocess.Popen(['explorer', cert_dir])
-                elif sys.platform == "darwin":
-                    subprocess.Popen(['open', cert_dir])
-                else:
-                    # Linux
->>>>>>> e48166b4
                     subprocess.Popen(['xdg-open', cert_dir])
             else:
                 QMessageBox.warning(self, _('error'), _('certificate_not_found'))
@@ -1644,21 +1571,15 @@
 
             # Get dynamic OS information
             os_info = get_os_info()
-            
+
             url = "https://app.warp.dev/graphql/v2?op=GetRequestLimitInfo"
             headers = {
                 'Content-Type': 'application/json',
                 'Authorization': f'Bearer {access_token}',
                 'X-Warp-Client-Version': 'v0.2025.08.27.08.11.stable_04',
-<<<<<<< HEAD
-                'X-Warp-Os-Category': ('Windows' if IS_WINDOWS else 'Linux'),
-                'X-Warp-Os-Name': ('Windows' if IS_WINDOWS else 'Linux'),
-                'X-Warp-Os-Version': ('10 (19045)' if IS_WINDOWS else platform.release()),
-=======
                 'X-Warp-Os-Category': os_info['category'],
                 'X-Warp-Os-Name': os_info['name'],
                 'X-Warp-Os-Version': os_info['version'],
->>>>>>> e48166b4
                 'Accept': '*/*',
                 'Accept-Encoding': 'gzip, deflate, br',
                 'X-Warp-Manager-Request': 'true'  # Request from our application
@@ -1727,17 +1648,10 @@
                             "version": "v0.2025.08.27.08.11.stable_04"
                         },
                         "osContext": {
-<<<<<<< HEAD
-                            "category": ("Windows" if IS_WINDOWS else "Linux"),
-                            "linuxKernelVersion": (None if IS_WINDOWS else platform.release()),
-                            "name": ("Windows" if IS_WINDOWS else "Linux"),
-                            "version": ("10 (19045)" if IS_WINDOWS else platform.release())
-=======
                             "category": os_info['category'],
                             "linuxKernelVersion": None,
                             "name": os_info['category'],
                             "version": os_info['version']
->>>>>>> e48166b4
                         }
                     }
                 },
@@ -2173,11 +2087,7 @@
         self.proxy_enabled = False
 
         # Proxy kapalıysa aktif hesabı temizle
-<<<<<<< HEAD
-        if IS_WINDOWS and WindowsProxyManager and not WindowsProxyManager.is_proxy_enabled():
-=======
-        if not ProxyManager.is_proxy_enabled():
->>>>>>> e48166b4
+        if IS_WINDOWS and ProxyManager and not ProxyManager.is_proxy_enabled():
             self.account_manager.clear_active_account()
 
         # Bridge sinyalini slot'a bağla
@@ -2227,8 +2137,8 @@
             print("🌉 Bridge sistemi başlatılıyor...")
 
             # Windows bridge konfigürasyonu kontrol et (Windows'ta)
-            if IS_WINDOWS and WindowsBridgeConfig is not None:
-                bridge_config = WindowsBridgeConfig()
+            if IS_WINDOWS and BridgeConfig is not None:
+                bridge_config = BridgeConfig()
                 if not bridge_config.check_configuration():
                     print("⚙️  Bridge konfigürasyonu yapılıyor...")
                     bridge_config.setup_bridge_config()
@@ -2763,18 +2673,14 @@
                 proxy_url = self.proxy_manager.get_proxy_url()
                 print(f"Proxy URL: {proxy_url}")
 
-<<<<<<< HEAD
                 ok = True
-                if IS_WINDOWS and WindowsProxyManager is not None:
-                    ok = WindowsProxyManager.set_proxy(proxy_url)
+                if IS_WINDOWS and ProxyManager is not None:
+                    ok = ProxyManager.set_proxy(proxy_url)
                 else:
                     # Linux: kullanıcıya tarayıcı/proxy ayarı bilgisini göster
                     self.status_bar.showMessage(f"Set your system/browser proxy to {proxy_url}", 5000)
 
                 if ok:
-=======
-                if ProxyManager.set_proxy(proxy_url):
->>>>>>> e48166b4
                     progress.setLabelText(_('activating_account').format(email))
                     QApplication.processEvents()
 
@@ -2833,17 +2739,13 @@
                 proxy_url = self.proxy_manager.get_proxy_url()
                 print(f"Proxy URL: {proxy_url}")
 
-<<<<<<< HEAD
                 ok = True
-                if IS_WINDOWS and WindowsProxyManager is not None:
-                    ok = WindowsProxyManager.set_proxy(proxy_url)
+                if IS_WINDOWS and ProxyManager is not None:
+                    ok = ProxyManager.set_proxy(proxy_url)
                 else:
                     self.status_bar.showMessage(f"Set your system/browser proxy to {proxy_url}", 5000)
 
                 if ok:
-=======
-                if ProxyManager.set_proxy(proxy_url):
->>>>>>> e48166b4
                     progress.close()
 
                     self.proxy_enabled = True
@@ -2880,12 +2782,8 @@
         """Proxy'yi durdur"""
         try:
             # Windows proxy ayarlarını devre dışı bırak
-<<<<<<< HEAD
-            if IS_WINDOWS and WindowsProxyManager is not None:
-                WindowsProxyManager.disable_proxy()
-=======
-            ProxyManager.disable_proxy()
->>>>>>> e48166b4
+            if IS_WINDOWS and ProxyManager is not None:
+                ProxyManager.disable_proxy()
 
             # Mitmproxy'yi durdur
             self.proxy_manager.stop()
@@ -3033,7 +2931,7 @@
         try:
             # Get dynamic OS information
             os_info = get_os_info()
-            
+
             # Aktif hesabın token'ini al
             accounts = self.account_manager.get_accounts()
             account_data = None
@@ -3695,7 +3593,7 @@
         try:
             # Get dynamic OS information
             os_info = get_os_info()
-            
+
             access_token = account_data['stsTokenManager']['accessToken']
 
             url = "https://app.warp.dev/graphql/v2?op=GetRequestLimitInfo"
